--- conflicted
+++ resolved
@@ -399,7 +399,6 @@
 			return
 		}
 		s.currentPlaylist.Add(i)
-<<<<<<< HEAD
 	case "addid":
 		if len(args) < 2 || len(args) > 3 {
 			ack("wrong number of arguments")
@@ -412,7 +411,6 @@
 		}
 		id := s.currentPlaylist.Add(i)
 		p.PrintfLine("Id: %d", id)
-=======
 	case "prio":
 		if len(args) != 3 {
 			ack("wrong number of arguments")
@@ -471,7 +469,6 @@
 			ack("invalid song ID")
 			return
 		}
->>>>>>> d0c41ef0
 	case "delete":
 		if len(args) != 2 {
 			ack("wrong number of arguments")
