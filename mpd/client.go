// Copyright 2009 The GoMPD Authors. All rights reserved.
// Use of this source code is governed by the MIT
// license that can be found in the LICENSE file.

// Package mpd provides the client side interface to MPD (Music Player Daemon).
// The protocol reference can be found at http://www.musicpd.org/doc/protocol/index.html
package mpd

import (
	"errors"
	"fmt"
	"net/textproto"
	"strconv"
	"strings"
)

// Quote quotes strings in the format understood by MPD.
// See: http://git.musicpd.org/cgit/master/mpd.git/tree/src/util/Tokenizer.cxx
func quote(s string) string {
	q := make([]byte, 2+2*len(s))
	i := 0
	q[i], i = '"', i+1
	for _, c := range []byte(s) {
		if c == '"' {
			q[i], i = '\\', i+1
			q[i], i = '"', i+1
		} else {
			q[i], i = c, i+1
		}
	}
	q[i], i = '"', i+1
	return string(q[:i])
}

// Quote quotes each string of args in the format understood by MPD.
// See: http://git.musicpd.org/cgit/master/mpd.git/tree/src/util/Tokenizer.cxx
func quoteArgs(args []string) string {
	quoted := make([]string, len(args))
	for index, arg := range args {
		quoted[index] = quote(arg)
	}
	return strings.Join(quoted, " ")
}

// Client represents a client connection to a MPD server.
type Client struct {
	text *textproto.Conn
}

// Attrs is a set of attributes returned by MPD.
type Attrs map[string]string

// Dial connects to MPD listening on address addr (e.g. "127.0.0.1:6600")
// on network network (e.g. "tcp").
func Dial(network, addr string) (c *Client, err error) {
	text, err := textproto.Dial(network, addr)
	if err != nil {
		return nil, err
	}
	line, err := text.ReadLine()
	if err != nil {
		return nil, err
	}
	if line[0:6] != "OK MPD" {
		return nil, textproto.ProtocolError("no greeting")
	}
	return &Client{text: text}, nil
}

// DialAuthenticated connects to MPD listening on address addr (e.g. "127.0.0.1:6600")
// on network network (e.g. "tcp"). It then authenticates with MPD
// using the plaintext password password if it's not empty.
func DialAuthenticated(network, addr, password string) (c *Client, err error) {
	c, err = Dial(network, addr)
	if err == nil && len(password) > 0 {
		err = c.Command("password %s", password).OK()
	}
	return c, err
}

// We are reimplemeting Cmd() and PrintfLine() from textproto here, because
// the original functions append CR-LF to the end of commands. This behavior
// violates the MPD protocol: Commands must be terminated by '\n'.
func (c *Client) cmd(format string, args ...interface{}) (uint, error) {
	id := c.text.Next()
	c.text.StartRequest(id)
	defer c.text.EndRequest(id)
	if err := c.printfLine(format, args...); err != nil {
		return 0, err
	}
	return id, nil
}

func (c *Client) printfLine(format string, args ...interface{}) error {
	fmt.Fprintf(c.text.W, format, args...)
	c.text.W.WriteByte('\n')
	return c.text.W.Flush()
}

// Close terminates the connection with MPD.
func (c *Client) Close() (err error) {
	if c.text != nil {
		c.printfLine("close")
		err = c.text.Close()
		c.text = nil
	}
	return
}

// Ping sends a no-op message to MPD. It's useful for keeping the connection alive.
func (c *Client) Ping() error {
	return c.Command("ping").OK()
}

func (c *Client) readList(key string) (list []string, err error) {
	list = []string{}
	key += ": "
	for {
		line, err := c.text.ReadLine()
		if err != nil {
			return nil, err
		}
		if line == "OK" {
			break
		}
		if !strings.HasPrefix(line, key) {
			return nil, textproto.ProtocolError("unexpected: " + line)
		}
		list = append(list, line[len(key):])
	}
	return
}

func (c *Client) readAttrsList(startKey string) (attrs []Attrs, err error) {
	attrs = []Attrs{}
	startKey += ": "
	for {
		line, err := c.text.ReadLine()
		if err != nil {
			return nil, err
		}
		if line == "OK" {
			break
		}
		if strings.HasPrefix(line, startKey) { // new entry begins
			attrs = append(attrs, Attrs{})
		}
		if len(attrs) == 0 {
			return nil, textproto.ProtocolError("unexpected: " + line)
		}
		i := strings.Index(line, ": ")
		if i < 0 {
			return nil, textproto.ProtocolError("can't parse line: " + line)
		}
		attrs[len(attrs)-1][line[0:i]] = line[i+2:]
	}
	return attrs, nil
}

func (c *Client) readAttrs(terminator string) (attrs Attrs, err error) {
	attrs = make(Attrs)
	for {
		line, err := c.text.ReadLine()
		if err != nil {
			return nil, err
		}
		if line == terminator {
			break
		}
		z := strings.Index(line, ": ")
		if z < 0 {
			return nil, textproto.ProtocolError("can't parse line: " + line)
		}
		key := line[0:z]
		attrs[key] = line[z+2:]
	}
	return
}

// CurrentSong returns information about the current song in the playlist.
func (c *Client) CurrentSong() (Attrs, error) {
	return c.Command("currentsong").Attrs()
}

// Status returns information about the current status of MPD.
func (c *Client) Status() (Attrs, error) {
	return c.Command("status").Attrs()
}

// Stats displays statistics (number of artists, songs, playtime, etc)
func (c *Client) Stats() (Attrs, error) {
	return c.Command("stats").Attrs()
}

func (c *Client) readOKLine(terminator string) (err error) {
	line, err := c.text.ReadLine()
	if err != nil {
		return
	}
	if line == terminator {
		return nil
	}
	return textproto.ProtocolError("unexpected response: " + line)
}

func (c *Client) idle(subsystems ...string) ([]string, error) {
	return c.Command("idle %s", Quoted(strings.Join(subsystems, " "))).Strings("changed")
}

func (c *Client) noIdle() (err error) {
	id, err := c.cmd("noidle")
	if err == nil {
		c.text.StartResponse(id)
		c.text.EndResponse(id)
	}
	return
}

//
// Playback control
//

// Next plays next song in the playlist.
func (c *Client) Next() error {
	return c.Command("next").OK()
}

// Pause pauses playback if pause is true; resumes playback otherwise.
func (c *Client) Pause(pause bool) error {
	if pause {
		return c.Command("pause 1").OK()
	}
	return c.Command("pause 0").OK()
}

// Play starts playing the song at playlist position pos. If pos is negative,
// start playing at the current position in the playlist.
func (c *Client) Play(pos int) error {
	if pos < 0 {
		return c.Command("play").OK()
	}
	return c.Command("play %d", pos).OK()
}

// PlayID plays the song identified by id. If id is negative, start playing
// at the current position in playlist.
func (c *Client) PlayID(id int) error {
	if id < 0 {
		return c.Command("playid").OK()
	}
	return c.Command("playid %d", id).OK()
}

// Previous plays previous song in the playlist.
func (c *Client) Previous() error {
	return c.Command("previous").OK()
}

// Seek seeks to the position time (in seconds) of the song at playlist position pos.
func (c *Client) Seek(pos, time int) error {
	return c.Command("seek %d %d", pos, time).OK()
}

// SeekID is identical to Seek except the song is identified by it's id
// (not position in playlist).
func (c *Client) SeekID(id, time int) error {
	return c.Command("seekid %d %d", id, time).OK()
}

// Stop stops playback.
func (c *Client) Stop() error {
	return c.Command("stop").OK()
}

// SetVolume sets the volume to volume. The range of volume is 0-100.
func (c *Client) SetVolume(volume int) error {
	return c.Command("setvol %d", volume).OK()
}

// Random enables random playback, if random is true, disables it otherwise.
func (c *Client) Random(random bool) error {
	if random {
		return c.Command("random 1").OK()
	}
	return c.Command("random 0").OK()
}

// Repeat enables repeat mode, if repeat is true, disables it otherwise.
func (c *Client) Repeat(repeat bool) error {
	if repeat {
		return c.Command("repeat 1").OK()
	}
	return c.Command("repeat 0").OK()
}

// Single enables single song mode, if single is true, disables it otherwise.
func (c *Client) Single(single bool) error {
	if single {
		return c.Command("single 1").OK()
	}
	return c.Command("single 0").OK()
}

// Consume enables consume mode, if consume is true, disables it otherwise.
func (c *Client) Consume(consume bool) error {
	if consume {
		return c.Command("consume 1").OK()
	}
	return c.Command("consume 0").OK()
}

//
// Playlist related functions
//

// PlaylistInfo returns attributes for songs in the current playlist. If
// both start and end are negative, it does this for all songs in
// playlist. If end is negative but start is positive, it does it for the
// song at position start. If both start and end are positive, it does it
// for positions in range [start, end).
func (c *Client) PlaylistInfo(start, end int) ([]Attrs, error) {
	var cmd *Command
	switch {
	case start < 0 && end < 0:
		// Request all playlist items.
		cmd = c.Command("playlistinfo")
	case start >= 0 && end >= 0:
		// Request this range of playlist items.
		cmd = c.Command("playlistinfo %d:%d", start, end)
	case start >= 0 && end < 0:
		// Request the single playlist item at this position.
		cmd = c.Command("playlistinfo %d", start)
	case start < 0 && end >= 0:
		return nil, errors.New("negative start index")
	default:
		panic("unreachable")
	}
	return cmd.AttrsList("file")
}

// Delete deletes songs from playlist. If both start and end are positive,
// it deletes those at positions in range [start, end). If end is negative,
// it deletes the song at position start.
func (c *Client) Delete(start, end int) error {
	if start < 0 {
		return errors.New("negative start index")
	}
	if end < 0 {
		return c.Command("delete %d", start).OK()
	}
	return c.Command("delete %d:%d", start, end).OK()
}

// DeleteID deletes the song identified by id.
func (c *Client) DeleteID(id int) error {
	return c.Command("deleteid %d", id).OK()
}

// Move moves the songs between the positions start and end to the new position
// position. If end is negative, only the song at position start is moved.
func (c *Client) Move(start, end, position int) error {
	if start < 0 {
		return errors.New("negative start index")
	}
	if end < 0 {
		return c.Command("move %d %d", start, position).OK()
	}
	return c.Command("move %d:%d %d", start, end, position).OK()
}

// MoveID moves songid to position on the plyalist.
func (c *Client) MoveID(songid, position int) error {
	return c.Command("moveid %d %d", songid, position).OK()
}

// Add adds the file/directory uri to playlist. Directories add recursively.
func (c *Client) Add(uri string) error {
	return c.Command("add %s", uri).OK()
}

// AddID adds the file/directory uri to playlist and returns the identity
// id of the song added. If pos is positive, the song is added to position
// pos.
func (c *Client) AddID(uri string, pos int) (int, error) {
	var cmd *Command
	if pos >= 0 {
		cmd = c.Command("addid %s %d", uri, pos)
	} else {
		cmd = c.Command("addid %s", uri)
	}
	attrs, err := cmd.Attrs()
	if err != nil {
		return -1, err
	}
	tok, ok := attrs["Id"]
	if !ok {
		return -1, textproto.ProtocolError("addid did not return Id")
	}
	return strconv.Atoi(tok)
}

// Clear clears the current playlist.
func (c *Client) Clear() error {
	return c.Command("clear").OK()
}

// Shuffle shuffles the tracks from position start to position end in the
// current playlist. If start or end is negative, the whole playlist is
// shuffled.
func (c *Client) Shuffle(start, end int) error {
	if start < 0 || end < 0 {
		return c.Command("shuffle").OK()
	}
	return c.Command("shuffle %d:%d", start, end).OK()
}

// Database related commands

// GetFiles returns the entire list of files in MPD database.
func (c *Client) GetFiles() ([]string, error) {
	return c.Command("list file").Strings("file")
}

// Update updates MPD's database: find new files, remove deleted files, update
// modified files. uri is a particular directory or file to update. If it is an
// empty string, everything is updated.
//
// The returned jobID identifies the update job, enqueued by MPD.
func (c *Client) Update(uri string) (jobID int, err error) {
	id, err := c.cmd("update %s", quote(uri))
	if err != nil {
		return
	}
	c.text.StartResponse(id)
	defer c.text.EndResponse(id)

	line, err := c.text.ReadLine()
	if err != nil {
		return
	}
	if !strings.HasPrefix(line, "updating_db: ") {
		return 0, textproto.ProtocolError("unexpected response: " + line)
	}
	jobID, err = strconv.Atoi(line[13:])
	if err != nil {
		return
	}
	return jobID, c.readOKLine("OK")
}

// ListAllInfo returns attributes for songs in the library. Information about
// any song that is either inside or matches the passed in uri is returned.
// To get information about every song in the library, pass in "/".
func (c *Client) ListAllInfo(uri string) ([]Attrs, error) {
	id, err := c.cmd("listallinfo %s ", quote(uri))
	if err != nil {
		return nil, err
	}
	c.text.StartResponse(id)
	defer c.text.EndResponse(id)

	attrs := []Attrs{}
	inEntry := false
	for {
		line, err := c.text.ReadLine()
		if err != nil {
			return nil, err
		}
		if line == "OK" {
			break
		} else if strings.HasPrefix(line, "file: ") { // new entry begins
			attrs = append(attrs, Attrs{})
			inEntry = true
		} else if strings.HasPrefix(line, "directory: ") {
			inEntry = false
		}

		if inEntry {
			i := strings.Index(line, ": ")
			if i < 0 {
				return nil, textproto.ProtocolError("can't parse line: " + line)
			}
			attrs[len(attrs)-1][line[0:i]] = line[i+2:]
		}
	}
	return attrs, nil
}

// ListInfo lists the contents of the directory URI using MPD's lsinfo command.
func (c *Client) ListInfo(uri string) ([]Attrs, error) {
	id, err := c.cmd("lsinfo %s", quote(uri))
	if err != nil {
		return nil, err
	}
	c.text.StartResponse(id)
	defer c.text.EndResponse(id)
	attrs := []Attrs{}
	for {
		line, err := c.text.ReadLine()
		if err != nil {
			return nil, err
		}
		if line == "OK" {
			break
		}
		if strings.HasPrefix(line, "file: ") ||
			strings.HasPrefix(line, "directory: ") ||
			strings.HasPrefix(line, "playlist: ") {
			attrs = append(attrs, Attrs{})
		}
		i := strings.Index(line, ": ")
		if i < 0 {
			return nil, textproto.ProtocolError("can't parse line: " + line)
		}
		attrs[len(attrs)-1][strings.ToLower(line[0:i])] = line[i+2:]
	}
	return attrs, nil
}

// ReadComments reads "comments" (audio metadata) from the song URI using
// MPD's readcomments command.
func (c *Client) ReadComments(uri string) (Attrs, error) {
	return c.Command("readcomments %s", uri).Attrs()
}

// Find returns attributes for songs in the library. You can find songs that
// belong to an artist and belong to the album by searching:
// `find artist "<Artist>" album "<Album>"`
func (c *Client) Find(args ...string) ([]Attrs, error) {
	return c.Command("find " + quoteArgs(args)).AttrsList("file")
}

func (c *Client) FindKind(kind string, what string) ([]Attrs, error) {
	id, err := c.cmd("find " + kind + " " + quote(what))
	if err != nil {
		return nil, err
	}
	c.text.StartResponse(id)
	defer c.text.EndResponse(id)

	return c.readAttrsList("file")
}

// List searches the database for your query. You can use something simple like
// `artist` for your search, or something like `artist album <Album Name>` if
// you want the artist that has an album with a specified album name.
func (c *Client) List(args ...string) ([]string, error) {
	id, err := c.cmd("list " + quoteArgs(args))
	if err != nil {
		return nil, err
	}
	c.text.StartResponse(id)
	defer c.text.EndResponse(id)

	var ret []string
	for {
		line, err := c.text.ReadLine()
		if err != nil {
			return nil, err
		}

		i := strings.Index(line, ": ")
		if i > 0 {
			ret = append(ret, line[i+2:])
		} else if line == "OK" {
			break
		} else {
			return nil, textproto.ProtocolError("can't parse line: " + line)
		}
	}
	return ret, nil
}

// Output related commands.

// ListOutputs lists all configured outputs with their name, id & enabled state.
func (c *Client) ListOutputs() ([]Attrs, error) {
	return c.Command("outputs").AttrsList("outputid")
}

// EnableOutput enables the audio output with the given id.
func (c *Client) EnableOutput(id int) error {
	return c.Command("enableoutput %d", id).OK()
}

// DisableOutput disables the audio output with the given id.
func (c *Client) DisableOutput(id int) error {
	return c.Command("disableoutput %d", id).OK()
}

// Stored playlists related commands

// ListPlaylists lists all stored playlists.
func (c *Client) ListPlaylists() ([]Attrs, error) {
	return c.Command("listplaylists").AttrsList("playlist")
}

// PlaylistContents returns a list of attributes for songs in the specified
// stored playlist.
func (c *Client) PlaylistContents(name string) ([]Attrs, error) {
	return c.Command("listplaylistinfo %s", name).AttrsList("file")
}

// PlaylistLoad loads the specfied playlist into the current queue.
// If start and end are non-negative, only songs in this range are loaded.
func (c *Client) PlaylistLoad(name string, start, end int) error {
	if start < 0 || end < 0 {
		return c.Command("load %s", name).OK()
	}
	return c.Command("load %s %d:%d", name, start, end).OK()
}

// PlaylistAdd adds a song identified by uri to a stored playlist identified
// by name.
func (c *Client) PlaylistAdd(name string, uri string) error {
	return c.Command("playlistadd %s %s", name, uri).OK()
}

// PlaylistClear clears the specified playlist.
func (c *Client) PlaylistClear(name string) error {
	return c.Command("playlistclear %s", name).OK()
}

// PlaylistDelete deletes the song at position pos from the specified playlist.
func (c *Client) PlaylistDelete(name string, pos int) error {
	return c.Command("playlistdelete %s %d", name, pos).OK()
}

// PlaylistMove moves a song identified by id in a playlist identified by name
// to the position pos.
func (c *Client) PlaylistMove(name string, id, pos int) error {
	return c.Command("playlistmove %s %d %d", name, id, pos).OK()
}

// PlaylistRename renames the playlist identified by name to newName.
func (c *Client) PlaylistRename(name, newName string) error {
	return c.Command("rename %s %s", name, newName).OK()
}

// PlaylistRemove removes the playlist identified by name from the playlist
// directory.
func (c *Client) PlaylistRemove(name string) error {
	return c.Command("rm %s", name).OK()
}

// PlaylistSave saves the current playlist as name in the playlist directory.
func (c *Client) PlaylistSave(name string) error {
<<<<<<< HEAD
	return c.Command("save %s", name).OK()
}

// A Sticker represents a name/value pair associated to a song. Stickers
// are managed and shared by MPD clients, and MPD server does not assume
// any special meaning in them.
type Sticker struct {
	Name, Value string
}

func newSticker(name, value string) *Sticker {
	return &Sticker{
		Name:  name,
		Value: value,
	}
}

func parseSticker(s string) (*Sticker, error) {
	i := strings.LastIndex(s, "=")
	if i < 0 {
		return nil, textproto.ProtocolError("parsing sticker failed")
	}
	return newSticker(s[:i], s[i+1:]), nil
}

// StickerDelete deletes sticker for the song with given URI.
func (c *Client) StickerDelete(uri string, name string) error {
	return c.Command("sticker delete song %s %s", uri, name).OK()
}

// StickerFind finds songs inside directory with URI which have a sticker with given name.
// It returns a slice of URIs of matching songs and a slice of corresponding stickers.
func (c *Client) StickerFind(uri string, name string) ([]string, []Sticker, error) {
	attrs, err := c.Command("sticker find song %s %s", uri, name).AttrsList("file")
	if err != nil {
		return nil, nil, err
	}
	files := make([]string, len(attrs))
	stks := make([]Sticker, len(attrs))
	for i, attr := range attrs {
		if _, ok := attr["file"]; !ok {
			return nil, nil, textproto.ProtocolError("file attribute not found")
		}
		if _, ok := attr["sticker"]; !ok {
			return nil, nil, textproto.ProtocolError("sticker attribute not found")
		}
		files[i] = attr["file"]
		stk, err := parseSticker(attr["sticker"])
		if err != nil {
			return nil, nil, err
		}
		stks[i] = *stk
	}
	return files, stks, nil
}

// StickerGet gets sticker value for the song with given URI.
func (c *Client) StickerGet(uri string, name string) (*Sticker, error) {
	attrs, err := c.Command("sticker get song %s %s", uri, name).Attrs()
	if err != nil {
		return nil, err
	}
	attr, ok := attrs["sticker"]
	if !ok {
		return nil, textproto.ProtocolError("sticker not found")
	}
	stk, err := parseSticker(attr)
	if stk == nil {
		return nil, err
	}
	return stk, nil
}

// StickerList returns a slice of stickers for the song with given URI.
func (c *Client) StickerList(uri string) ([]Sticker, error) {
	attrs, err := c.Command("sticker list song %s", uri).AttrsList("sticker")
	if err != nil {
		return nil, err
	}
	stks := make([]Sticker, len(attrs))
	for i, attr := range attrs {
		s, ok := attr["sticker"]
		if !ok {
			return nil, textproto.ProtocolError("sticker attribute not found")
		}
		stk, err := parseSticker(s)
		if err != nil {
			return nil, err
		}
		stks[i] = *stk
	}
	return stks, nil
}

// StickerSet sets sticker value for the song with given URI.
func (c *Client) StickerSet(uri string, name string, value string) error {
	return c.Command("sticker set song %s %s %s", uri, name, value).OK()
=======
	return c.okCmd("save %s", quote(name))
}

// PlChanges returns the playlist changes in the playlist since <version>.
func (c *Client) PlChanges(version, start, end int) ([]Attrs, error) {
	var id uint
	var err error

	switch {
	case start < 0 && end < 0:
		// Request all playlist items.
		id, err = c.cmd("plchanges %d", version)
	case start >= 0 && end >= 0:
		// Request this range of playlist items.
		id, err = c.cmd("plchanges %d %d:%d", version, start, end)
	case start < 0 && end >= 0:
		return nil, errors.New("negative start index")
	default:
		panic("unreachable")
	}

	if err != nil {
		return nil, err
	}

	c.text.StartResponse(id)
	defer c.text.EndResponse(id)
	return c.readAttrsList("file")
>>>>>>> b065d40b
}<|MERGE_RESOLUTION|>--- conflicted
+++ resolved
@@ -645,7 +645,6 @@
 
 // PlaylistSave saves the current playlist as name in the playlist directory.
 func (c *Client) PlaylistSave(name string) error {
-<<<<<<< HEAD
 	return c.Command("save %s", name).OK()
 }
 
@@ -743,8 +742,6 @@
 // StickerSet sets sticker value for the song with given URI.
 func (c *Client) StickerSet(uri string, name string, value string) error {
 	return c.Command("sticker set song %s %s %s", uri, name, value).OK()
-=======
-	return c.okCmd("save %s", quote(name))
 }
 
 // PlChanges returns the playlist changes in the playlist since <version>.
@@ -772,5 +769,4 @@
 	c.text.StartResponse(id)
 	defer c.text.EndResponse(id)
 	return c.readAttrsList("file")
->>>>>>> b065d40b
 }